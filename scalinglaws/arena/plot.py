--- conflicted
+++ resolved
@@ -14,25 +14,6 @@
         im.axes.set_yticks([])
         return im.axes
 
-<<<<<<< HEAD
-def plot_black(run_name=''):
-    stats = (database.stored(run_name)
-            .assign(black_win=lambda df: df.black_reward == 1)
-            .groupby(['black_name', 'white_name']).black_win.mean()
-            .unstack())
-    ax = plot(stats)
-    ax.set_xlabel('white')
-    ax.set_ylabel('black')
-
-def plot_symmetric(run_name=''):
-    stats = (database.stored(run_name)
-                .assign(
-                    wins=lambda df: df.black_reward == 1,
-                    games=lambda df: pd.Series(1, df.index))
-                .groupby(['black_name', 'white_name'])[['wins', 'games']].sum()
-                .astype(int)
-                .unstack())
-=======
 def games(run_name):
     df = database.games(run_name)
     with plt.style.context('seaborn-poster'):
@@ -45,7 +26,6 @@
         ax.set_xlabel('white')
         ax.set_ylabel('black')
         ax.set_title('black win rate')
->>>>>>> c934a9ad
 
 def symmetric(*args, **kwargs):
     df = database.symmetric_winrate(*args, **kwargs)
