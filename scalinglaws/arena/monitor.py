<<<<<<< HEAD
from scalinglaws.heads import Tensor
import torch
import time
from rebar import storing, logging
import pickle
from . import database, matchups
from logging import getLogger
from functools import wraps
from contextlib import contextmanager
=======
import torch
from rebar import storing, logging
import pickle
from . import database, matchups
import time
from logging import getLogger
from contextlib import contextmanager
from functools import wraps
>>>>>>> c934a9ad
from multiprocessing import Process, Event, set_start_method

log = getLogger(__name__)

def assemble_agent(agentfunc, sd, device='cpu'):
    agent = agentfunc(device=device)
<<<<<<< HEAD
    #TODO: Should be remapping devices with torch's map_location
=======
>>>>>>> c934a9ad
    sd = {k: v.to(device) if isinstance(v, torch.Tensor) else v for k, v in sd['agent'].items()}
    agent.load_state_dict(sd)
    return agent

def periodic_agents(run_name, agentfunc, device='cpu'):
<<<<<<< HEAD
=======
    if not isinstance(run_name, (int, str)):
        agents = {}
        for r in run_name:
            agents.update(periodic_agents(r, agentfunc, device))
        return agents

>>>>>>> c934a9ad
    try:
        stored = storing.stored_periodic(run_name)
    except ValueError:
        return {}
    else:
        agents = {} 
        for _, row in stored.iterrows():
<<<<<<< HEAD
            name = row.date.strftime('%a-%H%M%S')
=======
            name = row.date.strftime(r'%y%m%d-%H%M%S')
>>>>>>> c934a9ad
            sd = pickle.load(row.path.open('rb'))
            agents[name] = assemble_agent(agentfunc, sd, device)
        return agents

<<<<<<< HEAD
def latest_agent(run_name, agentfunc):
=======
def latest_agent(run_name, agentfunc, **kwargs):
>>>>>>> c934a9ad
    sd = storing.load_latest(run_name)
    return assemble_agent(agentfunc, sd, **kwargs)

def run(run_name, worldfunc, agentfunc, device='cpu', ref_runs=[], canceller=None, **kwargs):
    with logging.via_dir(run_name):
        matcher = matchups.AdaptiveMatcher(worldfunc, device=device, **kwargs)
        runs = ref_runs + [run_name]
        
        last_load, last_step = 0, 0
        while True:
            if time.time() - last_load > 60:
                last_load = time.time()
                agents = periodic_agents(runs, agentfunc, device)
                matcher.add_agents(agents)
                log.info(f'Loaded {len(agents)} agents')
                matcher.set_counts(database.stored(run_name))
                log.info(f'Set counts for {int(matcher.counts.sum())} games')
            
            if time.time() - last_step > 1:
                last_step = time.time()
                results = matcher.step()
                database.store(run_name, results)
                log.info(f'Stepped, stored {results["games"]:4d} games between {results["black_name"]} and {results["white_name"]}')

            # #TODO: Hangs occasionally, and damned if I know why.
            # if canceller and canceller.wait(.1):
            #     log.info('Breaking')
            #     break

@wraps(run)
@contextmanager
def monitor(*args, **kwargs):
    canceller = Event()
    kwargs = {**kwargs, 'canceller': canceller}
    set_start_method('spawn', True)
    p = Process(target=run, args=args, kwargs=kwargs, name='arena-monitor')
    try:
        p.start()
        yield
    finally:
        log.info('Setting canceller')
        canceller.set()
        for _ in range(50):
            if not p.is_alive():
                log.info('Arena monitor dead')
                break
            time.sleep(.1)
        else:
            log.info('Abruptly terminating arena monitor; it should have shut down naturally!')
            p.terminate()

<<<<<<< HEAD
def run(run_name, worldfunc, agentfunc, device='cpu', canceller=None):
    matcher = matchups.AdaptiveMatcher(worldfunc, device=device)
    last_load = 0
    last_loop = 0
    with logging.via_dir(run_name):
        while True:
            if time.time() - last_loop > 1:
                last_loop = time.time()
                if time.time() - last_load > 60:
                    last_load = time.time()
                    agents = periodic_agents(run_name, agentfunc)
                    matcher.add_agents(agents)
                    log.info(f'Loaded {len(agents)} agents')
                
                results = matcher.step()
                database.store(run_name, results)
                log.info(f'Stepped, stored {len(results)} results')

                if canceller and canceller.is_set():
                    log.info('Cancelled')
                    break
            
@wraps(run)
@contextmanager
def monitor(*args, **kwargs):
    set_start_method('spawn', True)
    canceller = Event()
    kwargs = {**kwargs, 'canceller': canceller}
    p = Process(target=run, args=args, kwargs=kwargs, name='monitor')
    p.start()
    log.info('Launched')
    try:
        yield
    finally:
        log.info('Cancelling')
        canceller.set()
        for _ in range(50):
            time.sleep(.1)
            if not p.is_alive():
                break
        log.info('Dead')
=======
def test():
    from scalinglaws import worldfunc, agentfunc
    from rebar import paths
    paths.clear('test')
    run('test', worldfunc, agentfunc, ref_runs=['2020-11-27 19-40-27 az-test'])
>>>>>>> c934a9ad
<|MERGE_RESOLUTION|>--- conflicted
+++ resolved
@@ -1,14 +1,3 @@
-<<<<<<< HEAD
-from scalinglaws.heads import Tensor
-import torch
-import time
-from rebar import storing, logging
-import pickle
-from . import database, matchups
-from logging import getLogger
-from functools import wraps
-from contextlib import contextmanager
-=======
 import torch
 from rebar import storing, logging
 import pickle
@@ -17,31 +6,23 @@
 from logging import getLogger
 from contextlib import contextmanager
 from functools import wraps
->>>>>>> c934a9ad
 from multiprocessing import Process, Event, set_start_method
 
 log = getLogger(__name__)
 
 def assemble_agent(agentfunc, sd, device='cpu'):
     agent = agentfunc(device=device)
-<<<<<<< HEAD
-    #TODO: Should be remapping devices with torch's map_location
-=======
->>>>>>> c934a9ad
     sd = {k: v.to(device) if isinstance(v, torch.Tensor) else v for k, v in sd['agent'].items()}
     agent.load_state_dict(sd)
     return agent
 
 def periodic_agents(run_name, agentfunc, device='cpu'):
-<<<<<<< HEAD
-=======
     if not isinstance(run_name, (int, str)):
         agents = {}
         for r in run_name:
             agents.update(periodic_agents(r, agentfunc, device))
         return agents
 
->>>>>>> c934a9ad
     try:
         stored = storing.stored_periodic(run_name)
     except ValueError:
@@ -49,20 +30,12 @@
     else:
         agents = {} 
         for _, row in stored.iterrows():
-<<<<<<< HEAD
-            name = row.date.strftime('%a-%H%M%S')
-=======
             name = row.date.strftime(r'%y%m%d-%H%M%S')
->>>>>>> c934a9ad
             sd = pickle.load(row.path.open('rb'))
             agents[name] = assemble_agent(agentfunc, sd, device)
         return agents
 
-<<<<<<< HEAD
-def latest_agent(run_name, agentfunc):
-=======
 def latest_agent(run_name, agentfunc, **kwargs):
->>>>>>> c934a9ad
     sd = storing.load_latest(run_name)
     return assemble_agent(agentfunc, sd, **kwargs)
 
@@ -114,52 +87,8 @@
             log.info('Abruptly terminating arena monitor; it should have shut down naturally!')
             p.terminate()
 
-<<<<<<< HEAD
-def run(run_name, worldfunc, agentfunc, device='cpu', canceller=None):
-    matcher = matchups.AdaptiveMatcher(worldfunc, device=device)
-    last_load = 0
-    last_loop = 0
-    with logging.via_dir(run_name):
-        while True:
-            if time.time() - last_loop > 1:
-                last_loop = time.time()
-                if time.time() - last_load > 60:
-                    last_load = time.time()
-                    agents = periodic_agents(run_name, agentfunc)
-                    matcher.add_agents(agents)
-                    log.info(f'Loaded {len(agents)} agents')
-                
-                results = matcher.step()
-                database.store(run_name, results)
-                log.info(f'Stepped, stored {len(results)} results')
-
-                if canceller and canceller.is_set():
-                    log.info('Cancelled')
-                    break
-            
-@wraps(run)
-@contextmanager
-def monitor(*args, **kwargs):
-    set_start_method('spawn', True)
-    canceller = Event()
-    kwargs = {**kwargs, 'canceller': canceller}
-    p = Process(target=run, args=args, kwargs=kwargs, name='monitor')
-    p.start()
-    log.info('Launched')
-    try:
-        yield
-    finally:
-        log.info('Cancelling')
-        canceller.set()
-        for _ in range(50):
-            time.sleep(.1)
-            if not p.is_alive():
-                break
-        log.info('Dead')
-=======
 def test():
     from scalinglaws import worldfunc, agentfunc
     from rebar import paths
     paths.clear('test')
-    run('test', worldfunc, agentfunc, ref_runs=['2020-11-27 19-40-27 az-test'])
->>>>>>> c934a9ad
+    run('test', worldfunc, agentfunc, ref_runs=['2020-11-27 19-40-27 az-test'])