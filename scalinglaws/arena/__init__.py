import torch
from rebar import storing, logging
import pickle
from . import database, emcee
import activelo
import time
from logging import getLogger
from contextlib import contextmanager
from functools import wraps
from multiprocessing import Process, Event, set_start_method

log = getLogger(__name__)

def assemble_agent(agentfunc, sd, device='cpu'):
    agent = agentfunc(device=device)
    sd = {k: v.to(device) if isinstance(v, torch.Tensor) else v for k, v in sd['agent'].items()}
    agent.load_state_dict(sd)
    return agent

def periodic_agents(run_name, agentfunc, device='cpu'):
    if not isinstance(run_name, (int, str)):
        agents = {}
        for r in run_name:
            agents.update(periodic_agents(r, agentfunc, device))
        return agents

    try:
        stored = storing.stored_periodic(run_name)
    except ValueError:
        return {}
    else:
        agents = {} 
        for _, row in stored.iterrows():
            name = row.date.strftime(r'%y%m%d-%H%M%S')
            sd = pickle.load(row.path.open('rb'))
            agents[name] = assemble_agent(agentfunc, sd, device)
        return agents

def latest_agent(run_name, agentfunc, **kwargs):
    sd = storing.load_latest(run_name)
    return assemble_agent(agentfunc, sd, **kwargs)

def database_results(run_name, agents=None):
    games = database.symmetric_games(run_name)
    wins = database.symmetric_wins(run_name)
    if agents is not None:
        agents = list(agents)
        games = games.reindex(index=agents, columns=agents).fillna(0)
        wins = wins.reindex(index=agents, columns=agents).fillna(0)
    return games.values, wins.values

def arena(run_name, worldfunc, agentfunc, device='cpu', ref_runs=[], canceller=None, **kwargs):
<<<<<<< HEAD
    with logging.to_dir(run_name):
=======
    with logging.via_dir(run_name):
>>>>>>> 19ccbd46
        matcher = emcee.Emcee(worldfunc, device=device, **kwargs)
        runs = ref_runs + [run_name]
        
        last_load, last_step = 0, 0
        while True:
            if time.time() - last_load > 60:
                last_load = time.time()
                agents = periodic_agents(runs, agentfunc, device)
                matcher.add_agents(agents)
            
            if time.time() - last_step > 1:
                last_step = time.time()
<<<<<<< HEAD
                if len(matcher.names) < 2:
                    log.info(f'Only {len(matcher.names)} agents have been loaded')
                else:
                    games, wins = database_results(run_name, matcher.names.values())
                    log.info(f'Loaded {int(games.sum())} games')
                    soln = activelo.solve(torch.as_tensor(games), torch.as_tensor(wins))
                    log.info(f'Fitted a posterior, {(soln.σd**2).mean()**.5:.2f}σd over {len(matcher.names)} agents')
                    matchup = activelo.suggest(soln, matcher.n_envs)
                    log.info(f'Suggestion is {matchup}')
                    results = matcher.step(matchup)
                    database.store(run_name, results)
                    log.info('Stepped, stored')
=======
                games, wins = database_results(run_name, matcher.names.values())
                log.info(f'Loaded {int(games.sum())} games')
                soln = activelo.solve(torch.as_tensor(games), torch.as_tensor(wins))
                log.info(f'Fitted a posterior, {(soln.σd**2).mean()**.5:.2f}σd over {len(matcher.names)} agents')
                matchup = activelo.suggest(soln, matcher.n_envs)
                log.info(f'Suggestion is {matchup}')
                results = matcher.step(matchup)
                database.store(run_name, results)
                log.info('Stepped, stored')
>>>>>>> 19ccbd46

            # #TODO: Hangs occasionally, and damned if I know why.
            # if canceller and canceller.wait(.1):
            #     log.info('Breaking')
            #     break

@wraps(arena)
@contextmanager
def monitor(*args, **kwargs):
    canceller = Event()
    kwargs = {**kwargs, 'canceller': canceller}
    set_start_method('spawn', True)
    p = Process(target=arena, args=args, kwargs=kwargs, name='arena-monitor')
    try:
        p.start()
        yield
    finally:
        log.info('Setting canceller')
        canceller.set()
        for _ in range(50):
            if not p.is_alive():
                log.info('Arena monitor dead')
                break
            time.sleep(.1)
        else:
            log.info('Abruptly terminating arena monitor; it should have shut down naturally!')
            p.terminate()

def test():
    from scalinglaws import worldfunc, agentfunc
    from rebar import paths
    paths.clear('test')
    arena('test', worldfunc, agentfunc, ref_runs=['2020-11-27 19-40-27 az-test'])

def plot(run_name):
    games, wins = database_results(run_name)
    log.info(f'Loaded {int(games.sum())} games')
    soln = activelo.Solver(games.shape[0])(torch.as_tensor(games), torch.as_tensor(wins))<|MERGE_RESOLUTION|>--- conflicted
+++ resolved
@@ -50,11 +50,7 @@
     return games.values, wins.values
 
 def arena(run_name, worldfunc, agentfunc, device='cpu', ref_runs=[], canceller=None, **kwargs):
-<<<<<<< HEAD
-    with logging.to_dir(run_name):
-=======
     with logging.via_dir(run_name):
->>>>>>> 19ccbd46
         matcher = emcee.Emcee(worldfunc, device=device, **kwargs)
         runs = ref_runs + [run_name]
         
@@ -67,20 +63,6 @@
             
             if time.time() - last_step > 1:
                 last_step = time.time()
-<<<<<<< HEAD
-                if len(matcher.names) < 2:
-                    log.info(f'Only {len(matcher.names)} agents have been loaded')
-                else:
-                    games, wins = database_results(run_name, matcher.names.values())
-                    log.info(f'Loaded {int(games.sum())} games')
-                    soln = activelo.solve(torch.as_tensor(games), torch.as_tensor(wins))
-                    log.info(f'Fitted a posterior, {(soln.σd**2).mean()**.5:.2f}σd over {len(matcher.names)} agents')
-                    matchup = activelo.suggest(soln, matcher.n_envs)
-                    log.info(f'Suggestion is {matchup}')
-                    results = matcher.step(matchup)
-                    database.store(run_name, results)
-                    log.info('Stepped, stored')
-=======
                 games, wins = database_results(run_name, matcher.names.values())
                 log.info(f'Loaded {int(games.sum())} games')
                 soln = activelo.solve(torch.as_tensor(games), torch.as_tensor(wins))
@@ -90,7 +72,6 @@
                 results = matcher.step(matchup)
                 database.store(run_name, results)
                 log.info('Stepped, stored')
->>>>>>> 19ccbd46
 
             # #TODO: Hangs occasionally, and damned if I know why.
             # if canceller and canceller.wait(.1):
