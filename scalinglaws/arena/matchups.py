--- conflicted
+++ resolved
@@ -49,11 +49,6 @@
         self.next_id = 0
         self.agents = {}
         self.names = {}
-<<<<<<< HEAD
-        self.matchups = None
-        self.rewards = torch.zeros((n_envs, self.worlds.n_seats), device=device)
-=======
->>>>>>> c934a9ad
 
         self.counts = torch.empty((0, 0))
 
@@ -68,67 +63,6 @@
         self.counts = counts
 
     def add_agents(self, agents):
-<<<<<<< HEAD
-        for name, agent in agents.items():
-            if name not in self.names:
-                self.add_agent(name, agent)
-
-    def drop_agent(self, name):
-        raise NotImplementedError()
-        id = invert(self.names)[name]
-        terminal = self.matchups == self.names[id]
-        del self.agents[id]
-        del self.names[id]
-        self._refresh(terminal)
-
-    def _initialize(self):
-        self.matchups = torch.randint(0, self.next_id, (self.worlds.n_envs, self.worlds.n_seats), device=self.device)
-
-    def _update(self, terminal):
-        scatter_add(self.counts, self.matchups[terminal])
-        self.rewards[terminal] = 0
-
-    def _respawn(self, terminal):
-        # Update the matchup distribution to better match the priorities
-        targets = self.counts.sum()*torch.full_like(self.counts, 1/self.counts.nelement())
-        scatter_add(targets, self.matchups[~terminal])
-
-        error = targets - self.counts
-        error = error - error.min()
-        prior = torch.ones_like(error)
-        dist = error + prior/(error + prior).sum()
-        
-        n_agents = self.counts.size(1)
-        sample = torch.distributions.Categorical(probs=dist.flatten()).sample((terminal.sum(),))
-        sample = torch.stack([sample // n_agents, sample % n_agents], -1)
-
-        self.matchups[terminal] = sample 
-
-    def step(self):
-        if len(self.agents) == 0:
-            return []
-        if self.matchups is None:
-            self._initialize()
-
-        terminal = torch.zeros((len(self.matchups)), dtype=torch.bool, device=self.device)
-        for (i, id) in enumerate(self.agents):
-            mask = (self.matchups[:, self.seat] == i) & (self.worlds.seats == self.seat)
-            if mask.any():
-                decisions = self.agents[id](self.worlds[mask])
-                self.worlds[mask], transitions = self.worlds[mask].step(decisions.actions)
-                terminal[mask] = transitions.terminal
-                self.rewards[mask] += transitions.rewards
-
-        self.seat = (self.seat + 1) % self.worlds.n_seats
-        
-        matchups = arrdict.numpyify(self.matchups[terminal])
-        names = np.array(list(self.names.values()))[matchups]
-        rewards = arrdict.numpyify(self.rewards[terminal])
-
-        if terminal.any():
-            self._update(terminal)
-            self._respawn(terminal)
-=======
         current = self.names.values()
         for name, agent in agents.items():
             if name not in current:
@@ -176,35 +110,19 @@
             games=int(terminal.sum()))
 
         return result
->>>>>>> c934a9ad
 
 
 def test():
     from ..validation import All, RandomAgent
 
-<<<<<<< HEAD
-    def worldfunc(*args, **kwargs):
-        return All.initial(*args, **kwargs, n_seats=2, length=5)
-        
-=======
     def worldfunc(n_envs, device='cpu'):
         return All.initial(n_envs, 2, device=device)
 
->>>>>>> c934a9ad
     matcher = AdaptiveMatcher(worldfunc, n_envs=4)
 
     matcher.add_agent('one', RandomAgent())
     matcher.add_agent('two', RandomAgent())
 
-<<<<<<< HEAD
-    rewards = torch.zeros((2, 2, 2))
-    for _ in range(1000):
-        results = matcher.step()
-        for (idxs, r) in results:
-            rewards[idxs] += torch.as_tensor(r)
-
-    assert matcher.counts.sub(50).lt(5).all()
-=======
     matcher.step()
 
 def vectorization_benchmark(n_envs=None, T=10, device=None):
@@ -246,5 +164,4 @@
     df = pd.DataFrame(results)
     df['rate'] = (df.n_samples/df.time).astype(int)
 
-    return df
->>>>>>> c934a9ad
+    return df