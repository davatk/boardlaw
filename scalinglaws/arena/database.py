import sqlite3
import pandas as pd
from contextlib import contextmanager
from rebar import paths

DATABASE = 'output/arena.sql'

@contextmanager
def database():
    with sqlite3.connect(DATABASE) as conn:
        results_table = '''
            create table if not exists results(
                run_name text, 
                black_name text, white_name text, 
                black_wins real, white_wins real,
                PRIMARY KEY (run_name, black_name, white_name))'''
        conn.execute(results_table)
        yield conn

<<<<<<< HEAD
def store(run_name, results):
    if not results:
        return
    timestamp = pd.Timestamp.now('utc').strftime('%Y-%m-%d %H:%M:%S.%fZ')
    with database() as conn:
        results = [(run_name, timestamp, *map(str, names), *map(float, rewards)) for names, rewards in results]
        conn.executemany('insert into results values (null,?,?,?,?,?,?)', results)

def delete(run_name):
    with database() as conn:
        conn.execute('delete from results where run_name=?', (run_name,))

def stored(run_name=''):
    with database() as c:
        return pd.read_sql_query('select * from results where run_name like ?', c, params=(run_name + '%',))
=======
def store(run_name, result):
    # upsert: https://stackoverflow.com/questions/2717590/sqlite-insert-on-duplicate-key-update-upsert
    with database() as conn:
        subs = (
            run_name, result.black_name, result.white_name, result.black_wins, result.white_wins, 
            result.black_wins, result.white_wins)
        conn.execute('''
            insert into results 
            values (?,?,?,?,?)
            on conflict(run_name, black_name, white_name) do update set 
            black_wins = black_wins + ?,
            white_wins = white_wins + ?''', subs)

def stored(run_name=''):
    run_name = paths.resolve(run_name)
    with database() as c:
        return pd.read_sql_query('select * from results where run_name like ?', c, params=(f'{run_name}%',))
    
def delete(run_name):
    with database() as c:
        c.execute('delete from results where run_name=?', (run_name,))

def summary(run_name):
    df = (stored(run_name)
            .groupby(['black_name', 'white_name'])
            [['black_wins', 'white_wins']]
            .sum()
            .unstack())
    
    names = sorted(list(set(df.index) | set(df.columns.get_level_values(1))))
    df = df.reindex(index=names).reindex(columns=names, level=1)
    return df.fillna(0)

def games(run_name):
    df = summary(run_name)
    return df.white_wins + df.black_wins

def winrate(run_name, min_games=256):
    df = summary(run_name)
    games = df.white_wins + df.black_wins
    games = games.where(games > min_games)
    return df.black_wins/games

def symmetric_games(run_name):
    g = games(run_name)
    return .5*g + .5*g.T

def symmetric_winrate(run_name, min_games=256):
    df = summary(run_name)
    games = df.black_wins + df.white_wins
    games = games.where(games > min_games)
    return .5*df.black_wins/games + .5*df.white_wins.T/games.T

def _transfer():
    old = stored()

    new = (old
        .assign(black_wins=lambda df: df.black_reward == 1, white_wins=lambda df: df.white_reward == 1)
        .groupby(['run_name', 'black_name', 'white_name'])[['black_wins', 'white_wins']].sum()
        .reset_index())

    from tqdm.auto import tqdm
    import aljpy

    for _, row in tqdm(new.iterrows(), total=len(new)):
        database.store(row.run_name, aljpy.dotdict(row))
        
>>>>>>> c934a9ad
<|MERGE_RESOLUTION|>--- conflicted
+++ resolved
@@ -17,23 +17,6 @@
         conn.execute(results_table)
         yield conn
 
-<<<<<<< HEAD
-def store(run_name, results):
-    if not results:
-        return
-    timestamp = pd.Timestamp.now('utc').strftime('%Y-%m-%d %H:%M:%S.%fZ')
-    with database() as conn:
-        results = [(run_name, timestamp, *map(str, names), *map(float, rewards)) for names, rewards in results]
-        conn.executemany('insert into results values (null,?,?,?,?,?,?)', results)
-
-def delete(run_name):
-    with database() as conn:
-        conn.execute('delete from results where run_name=?', (run_name,))
-
-def stored(run_name=''):
-    with database() as c:
-        return pd.read_sql_query('select * from results where run_name like ?', c, params=(run_name + '%',))
-=======
 def store(run_name, result):
     # upsert: https://stackoverflow.com/questions/2717590/sqlite-insert-on-duplicate-key-update-upsert
     with database() as conn:
@@ -100,5 +83,4 @@
 
     for _, row in tqdm(new.iterrows(), total=len(new)):
         database.store(row.run_name, aljpy.dotdict(row))
-        
->>>>>>> c934a9ad
+        